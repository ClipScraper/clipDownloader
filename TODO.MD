--- conflicted
+++ resolved
@@ -8,14 +8,14 @@
 - rename greet var from home
 
 
+settings: 
+- button:
+    - allow db duplicate / replace db duplicaet
+
 #################################### Bug:
 - Using download url on a playlist like: https://www.youtube.com/watch?v=wD0Mm6WIcYs&list=RD0vb1CtGkqtw&index=3 downloads the entire playlist without adding the videos in the database
-<<<<<<< HEAD
 - Cancel to interrupt DL of videos doesn't work, it kept downloading the full playlist even after clicking Cancel
 
 
 - drag and drop doesn't work:
-[BACKEND] [commands/files.rs] [read_csv_from_path] /Users/hjoncour/Downloads/0e93bac9-133d-44d0-b814-9502ebdaed9d.csv
-=======
-- Cancel to interrupt DL of videos doesn't work, it kept downloading the full playlist even after clicking Cancel
->>>>>>> 9812ae7f
+[BACKEND] [commands/files.rs] [read_csv_from_path] /Users/hjoncour/Downloads/0e93bac9-133d-44d0-b814-9502ebdaed9d.csv